:root {
  --primary: #F2EFE7;      /* Main background and surface */
  --primary-dark: #9ACBD0; /* Accent 1 */
  --primary-light: #48A6A7;/* Accent 2 */
  --accent: #006A71;       /* Accent 3, for strong highlights */
  --background: #F2EFE7;   /* Main background */
  --surface: #FFFFFF;      /* Card/section backgrounds (use white for contrast) */
  --surface-lighter: #F2EFE7; /* Slightly lighter than surface, for inputs */
  --text: #006A71;         /* Main text color (darkest accent) */
  --text-light: #48A6A7;   /* Lighter accent for secondary text */
  --text-lighter: #9ACBD0; /* Even lighter accent for placeholders */
  --text-dark: #006A71;    /* Darker text for emphasis */
  --text-medium: #48A6A7;  /* Medium weight text */
  --border: #9ACBD0;       /* Border color */
  --border-light: rgba(154, 203, 208, 0.5); /* Lighter border */
  --radius: 16px;
  --radius-sm: 8px;
  --shadow: 0 4px 24px rgba(0,106,113,0.10);
  --shadow-sm: 0 2px 8px rgba(0,106,113,0.07);
  --error: #ef4444;
  --error-rgb: 239, 68, 68;
  --success: #22c55e;
  --success-rgb: 34, 197, 94;
  --primary-rgb: 154, 203, 208;
}

/* Base Styles */
* {
  box-sizing: border-box;
  margin: 0;
  padding: 0;
}

html, body, #root {
  height: 100%;
  min-height: 100vh;
  scrollbar-width: none;
  -ms-overflow-style: none;
  overflow-x: hidden;
}

html::-webkit-scrollbar, 
body::-webkit-scrollbar, 
#root::-webkit-scrollbar, 
.app-container::-webkit-scrollbar {
  width: 0;
  height: 0;
  display: none;
  background: transparent;
}

body {
  background: var(--background);
  color: var(--text);
  font-family: 'Inter', -apple-system, BlinkMacSystemFont, 'Segoe UI', Roboto, sans-serif;
  min-height: 100vh;
  width: 100vw;
  line-height: 1.5;
  -webkit-font-smoothing: antialiased;
  overflow-x: hidden;
}

/* Remove global/main-content/body scrollbar customizations */
body, .main-content, .preview-section {
  scrollbar-width: auto;
  scrollbar-color: auto;
}

body::-webkit-scrollbar,
.main-content::-webkit-scrollbar,
.preview-section::-webkit-scrollbar {
  width: initial;
  background: initial;
}

body::-webkit-scrollbar-thumb,
.main-content::-webkit-scrollbar-thumb,
.preview-section::-webkit-scrollbar-thumb {
  background: initial;
  border-radius: initial;
  border: initial;
}

body::-webkit-scrollbar-thumb:hover,
.main-content::-webkit-scrollbar-thumb:hover,
.preview-section::-webkit-scrollbar-thumb:hover {
  background: initial;
}

.app-container {
  min-height: 100vh;
  min-width: 100vw;
  display: flex;
  flex-direction: column;
  background: var(--background);
  height: auto;
  scrollbar-width: none;
  -ms-overflow-style: none;
  overflow-x: hidden;
<<<<<<< HEAD
  position: relative;
  padding-bottom: 60px; /* Height of the footer */
=======
>>>>>>> b84f7480
}

.navbar {
  background: var(--surface);
  color: var(--text);
  box-shadow: var(--shadow);
  width: 100%;
  display: flex;
  align-items: center;
  position: fixed;
  top: 0;
  left: 0;
  z-index: 100;
  height: 64px;
  padding: 0;
}

.navbar-content {
  max-width: 1400px;
  margin: 0 auto;
  width: 100%;
  padding: 0 1rem;
  display: flex;
  align-items: center;
  justify-content: space-between;
  height: 64px;
}

.navbar-title {
  font-size: 1.3rem;
  font-weight: 700;
  letter-spacing: 0.5px;
  color: var(--accent);
}

.navbar-links {
  display: flex;
  gap: 1.5rem;
}

.navbar-links a {
  color: var(--text-light);
  text-decoration: none;
  font-weight: 500;
  font-size: 1rem;
  padding: 0.3rem 0.7rem;
  border-radius: 6px;
  transition: background 0.2s, color 0.2s;
}

.navbar-links a.active,
.navbar-links a:hover {
  background: var(--primary-dark);
  color: var(--accent);
}

.footer {
  background: var(--surface);
  color: var(--text-light);
  text-align: center;
  padding: 1.2rem 0;
  font-size: 1rem;
  width: 100%;
  position: fixed;
  bottom: 0;
  left: 0;
  border-top: 1px solid #E2E8F0;
  z-index: 10;
}

header {
  background: var(--surface);
  color: var(--text);
  padding: 2.5rem 2rem 1.5rem 2rem;
  text-align: center;
  border-radius: 0 0 var(--radius) var(--radius);
  margin-bottom: 2.5rem;
  box-shadow: var(--shadow);
  position: relative;
  max-width: 900px;
  width: 100%;
  margin-left: auto;
  margin-right: auto;
  flex-shrink: 0;
}

header h1 {
  font-size: 2.2rem;
  font-weight: 700;
  line-height: 1.2;
  letter-spacing: -0.5px;
}

header .subtitle {
  color: var(--text-light);
  font-size: 1.15rem;
  margin-top: 0.75rem;
  font-weight: 400;
}

.main-content {
  flex: 1;
  display: flex;
  flex-direction: column;
  width: 100%;
  max-width: 100vw;
  padding-top: 64px; /* Adjust based on your navbar height */
<<<<<<< HEAD
  padding-bottom: 60px; /* Add padding to account for footer */
=======
>>>>>>> b84f7480
}

.page-content-wrapper {
  flex: 1;
  width: 100%;
  max-width: 1200px;
  margin: 0 auto;
  padding: 0 1rem;
}

/* Breadcrumb styles for app-wide consistency */
.breadcrumb-container {
  width: 100%;
  max-width: 1200px;
  margin: 1rem auto;
  padding: 0 1rem;
<<<<<<< HEAD
}

.page-content {
  width: 100%;
  max-width: 1200px;
  margin: 0 auto;
  padding: 1rem 0;
  margin-bottom: 60px; /* Matches footer height */
=======
>>>>>>> b84f7480
}

.form-section {
  background: var(--surface);
  border-radius: var(--radius);
  box-shadow: var(--shadow);
  padding: 1.2rem 1rem 1rem 1rem; /* Reduce all paddings */
  flex: 1 1 420px;
  border: 1px solid var(--border);
  overflow: hidden; /* Hide outer scrollbars */
  position: relative;
  display: flex;
  flex-direction: column;
  align-items: stretch;
  height: 80vh;
  max-height: 80vh;
  min-width: 320px;
  max-width: 460px; /* was 400px, now slightly wider */
  margin-right: 1.5rem; /* add space between form and preview */
  scrollbar-width: none;
  -ms-overflow-style: none;
}

.form-section::-webkit-scrollbar,
.form-section::-webkit-scrollbar-thumb,
.form-section::-webkit-scrollbar-track,
.form-section::-webkit-scrollbar-corner {
  display: none;
}

.furniture-content-container, 
.form-section, 
.preview-section, 
.form-scroll-inner {
  scrollbar-width: none;
  -ms-overflow-style: none;
}

.furniture-content-container::-webkit-scrollbar,
.form-section::-webkit-scrollbar,
.preview-section::-webkit-scrollbar,
.form-scroll-inner::-webkit-scrollbar {
  width: 0;
  height: 0;
  display: none;
  background: transparent;
}

/* Add a scrollable inner wrapper for the form */
.form-scroll-inner {
  flex: 1 1 auto;
  overflow-y: auto;
  overflow-x: hidden;
  padding-right: 0.2rem; /* Minimal right padding */
  padding-bottom: 0.7rem; /* Less bottom padding */
  border-radius: inherit;
  /* Custom scrollbar styles */
  scrollbar-width: thin;
  scrollbar-color: var(--primary-dark) var(--surface);
}
.form-scroll-inner::-webkit-scrollbar {
  width: 10px;
  background: var(--surface);
  border-radius: 8px;
}
.form-scroll-inner::-webkit-scrollbar-thumb {
  background: var(--primary-dark);
  border-radius: 8px;
  border: 2px solid var(--surface);
  margin: 2px 0;
}
.form-scroll-inner::-webkit-scrollbar-track {
  background: var(--surface);
  border-radius: 8px;
  margin: 2px 0;
}
.form-scroll-inner::-webkit-scrollbar-corner {
  background: transparent;
}
.form-scroll-inner::-webkit-scrollbar-thumb:hover {
  background: var(--primary);
}

.warning-text {
  color: #856404;
  background-color: #fff3cd;
  padding: 5px;
  border-radius: 4px;
  font-size: 0.9rem;
}

.preview-section {
  background: var(--surface);
  border-radius: var(--radius);
  box-shadow: var(--shadow);
  padding: 2.5rem 2rem;
  flex: 1 1 420px;
  border: 1px solid var(--border);
  overflow: visible;
  min-width: 340px;
  max-width: 600px; /* allow preview to be a bit wider */
  margin-left: 1.5rem; /* add space between preview and form */
  display: flex;
  flex-direction: column;
  align-items: stretch;
  height: auto;
  max-height: none;
  scrollbar-width: none;
  -ms-overflow-style: none;
}

.preview-section canvas {
  background: var(--primary-dark) !important;
}

/* Page Header */
.page-header {
  display: flex;
  justify-content: space-between; /* Align header title to the left and button to the right */
  align-items: center;
  margin-bottom: 20px;
  margin-top: 0px;
}

.page-header h1 {
  font-size: 2rem;
  font-weight: bold;
  margin: 0;
  text-align: left; /* Align the header text to the left */
}

/* Content Section (Form and Preview Side by Side) */
.content-section {
  display: flex;
  gap: 20px;
  align-items: flex-start;
}

.form-section,
.preview-section {
  flex: 1; /* Allow both sections to take equal space */
  max-width: 50%; /* Limit each section to half the width */
}

/* Responsive Design */
@media (max-width: 768px) {
  .content-section {
    flex-direction: column; /* Stack form and preview vertically on smaller screens */
  }

  .form-section,
  .preview-section {
    max-width: 100%; /* Allow full width for each section */
  }
}

/* Form Styles */
.furniture-form {
  display: flex;
  flex-direction: column;
  gap: 0.7rem; /* Less vertical gap between fields */
  min-height: 100%;
  height: 100%;
  justify-content: flex-start;
  background-color: #FFFFFF;
  padding: 1.5rem;
  border-radius: 8px;
  width: 100%;
}

.furniture-form h2 {
  margin-bottom: 1rem;
  color: var(--accent);
  font-size: 1.5rem;
  font-weight: 600;
  border-bottom: 1px solid var(--border);
  padding-bottom: 0.4rem;
}

.form-section-title {
  color: #006A71;
  border-bottom: 2px solid #66B2B8;
  position: relative;
  padding-bottom: 0.5rem;
  margin-bottom: 1.5rem;
  font-weight: 600;
  font-size: 1.2rem;
}

.form-section-title:not(:first-child) {
  margin-top: 1.5rem;
}

.form-section-title::after {
  content: '';
  position: absolute;
  bottom: -2px;
  left: 0;
  width: 60px;
  height: 2px;
  background-color: #ECC94B;
}

.form-group {
  margin-bottom: 0.7rem;
  position: relative;
  display: flex;
  flex-direction: column;
  margin-bottom: 1rem;
  width: 100%;
}

.form-row {
  display: flex;
  flex-wrap: wrap;
  gap: 1rem;
  margin-bottom: 1rem;
  margin: 0 -0.5rem;
}

.form-group.half {
  flex: 1 1 calc(50% - 0.5rem);
  min-width: 150px;
  flex: 1;
  min-width: 200px;
  padding: 0 0.5rem;
}

.form-group.third {
  flex: 1 1 calc(33.333% - 0.67rem);
  min-width: 120px;
  padding: 0 0.5rem;
}

.form-group.checkbox {
  display: flex;
  align-items: center;
  margin-top: 0.7rem;
  margin-bottom: 0.7rem;
  /* Add left padding to prevent highlight cutoff */
  padding-left: 0.5rem;
}

.form-group.full {
  flex: 1 1 100%;
  width: 100%;
}

.furniture-form label {
  display: block;
  font-size: 0.93rem;
  font-weight: 500;
  color: var(--text-light);
  margin-bottom: 0.5rem;
  cursor: default;
  margin-bottom: 0.4rem;
  font-weight: 500;
  color: #00474C;
}

.furniture-form label[htmlFor] {
  cursor: pointer;
}

/* Consistent form inputs - update these styles */
.furniture-form input[type="text"],
.furniture-form input[type="number"],
.furniture-form input[type="password"],
.furniture-form textarea,
.furniture-form select,
.file-input-wrapper .file-input-display {
  display: block;
  width: 100%;
  padding: 0.85rem 1rem;
  border: 1px solid #E2E8F0;
  border-radius: 4px;
  font-size: 1rem;
  background-color: #F7FAFC;
  color: #2D3748;
  transition: all 0.3s ease;
  outline: none;
  font-family: inherit;
  line-height: 1.5;
  min-height: 44px;
  box-sizing: border-box;
  padding: 0.7rem;
  border: 1px solid #E2E8F0;
  border-radius: 4px;
  background-color: #F7FAFC;
  font-family: inherit;
  transition: all 0.3s ease;
}

<<<<<<< HEAD
/* Make textareas match other inputs but allow for more height */
=======
.file-input-wrapper .file-input-display{
  border: 3px dotted var(--border);
  height: 200px;
}

.furniture-form input.disabled,
.furniture-form textarea.disabled,
.furniture-form select.disabled {
  background-color: var(--surface-lighter);
  opacity: 0.75;
  cursor: not-allowed;
}

.helper-text {
  color: var(--text-light);
  font-size: 0.88rem;
  margin-top: 0.4rem;
  color: #66B2B8;
  font-size: 0.85rem;
  margin-top: 0.3rem;
}

>>>>>>> b84f7480
.furniture-form textarea {
  min-height: 120px;
  resize: vertical;
}

/* Select elements need the same styling but with dropdown arrow */
.furniture-form select {
  appearance: none;
  background-image: url("data:image/svg+xml;charset=UTF-8,%3csvg xmlns='http://www.w3.org/2000/svg' viewBox='0 0 24 24' fill='none' stroke='%23006A71' stroke-width='2' stroke-linecap='round' stroke-linejoin='round'%3e%3cpolyline points='6 9 12 15 18 9'%3e%3c/polyline%3e%3c/svg%3e");
  background-repeat: no-repeat;
  background-position: right 1rem center;
  background-size: 1em;
  padding-right: 2.5rem;
<<<<<<< HEAD
  cursor: pointer;
  background-color: #F7FAFC;
=======
  appearance: none;
  background-image: url("data:image/svg+xml;charset=UTF-8,%3csvg xmlns='http://www.w3.org/2000/svg' viewBox='0 0 24 24' fill='none' stroke='%23006A71' stroke-width='2' stroke-linecap='round' stroke-linejoin='round'%3e%3cpolyline points='6 9 12 15 18 9'%3e%3c/polyline%3e%3c/svg%3e");
  background-repeat: no-repeat;
  background-position: right 0.7rem center;
  background-size: 1em;
>>>>>>> b84f7480
}

/* Consistent focus states */
.furniture-form input[type="text"]:focus,
.furniture-form input[type="number"]:focus,
.furniture-form input[type="password"]:focus,
.furniture-form textarea:focus,
.furniture-form select:focus,
.file-input-wrapper .file-input-native:focus + .file-input-display {
  border-color: #66B2B8;
  box-shadow: 0 0 0 2px rgba(102, 178, 184, 0.2);
  outline: none;
}

/* Consistent placeholder styling */
.furniture-form input::placeholder,
.furniture-form textarea::placeholder {
  color: #A0AEC0;
  opacity: 0.8;
}

/* File input wrapper styling to match other inputs */
.file-input-wrapper .file-input-display {
  border: 1px dashed #E2E8F0;
  height: 120px;
  background-color: #F7FAFC;
}

/* Hover state should be consistent */
.furniture-form input[type="text"]:hover,
.furniture-form input[type="number"]:hover,
.furniture-form input[type="password"]:hover,
.furniture-form textarea:hover,
.furniture-form select:hover,
.file-input-wrapper:hover .file-input-display {
<<<<<<< HEAD
  border-color: #CBD5E0;
=======
  border-color: var(--primary-light);
}

.furniture-form input[type="text"]:focus,
.furniture-form input[type="number"]:focus,
.furniture-form input[type="password"]:focus,
.furniture-form textarea:focus,
.furniture-form select:focus,
.file-input-wrapper .file-input-native:focus + .file-input-display {
  border-color: var(--primary);
  box-shadow: 0 0 0 3px rgba(154, 203, 208, 0.13);
  outline: none;
  border-color: #66B2B8;
  box-shadow: 0 0 0 1px #66B2B8;
>>>>>>> b84f7480
}

/* Error states */
.furniture-form input.error,
.furniture-form textarea.error,
.furniture-form select.error,
.file-input-wrapper.error .file-input-display {
<<<<<<< HEAD
=======
  border-color: var(--error);
>>>>>>> b84f7480
  border-color: #9B2C2C;
}

.furniture-form input.error:focus,
.furniture-form textarea.error:focus,
.furniture-form select.error:focus,
.file-input-wrapper.error .file-input-native:focus + .file-input-display {
  border-color: #9B2C2C;
  box-shadow: 0 0 0 2px rgba(155, 44, 44, 0.2);
}

.helper-text {
  color: var(--text-light);
  font-size: 0.88rem;
  margin-top: 0.4rem;
  color: #66B2B8;
  font-size: 0.85rem;
  margin-top: 0.3rem;
}

.error-message {
  color: var(--error);
  font-size: 0.88rem;
  margin-top: 0.4rem;
  display: block;
  color: #9B2C2C;
  font-size: 0.85rem;
  margin-top: 0.3rem;
}

/* Checkbox */
.form-group.checkbox input[type="checkbox"] {
  appearance: none; /* Remove default checkbox styling */
  background-color: var(--surface-lighter);
  width: 5px;
  height: 5px;
  margin-right: 0.75rem;
  border: 1.5px solid var(--primary-dark); /* Add a border */
  border-radius: 4px; /* Optional: Add rounded corners */
  cursor: pointer;
  display: inline-block;
  position: relative;
}

.form-group.checkbox input[type="checkbox"]:checked {
  background-color: var(--primary-dark); /* Change background color when checked */
  border-color: var(--primary-dark); /* Change border color when checked */
}

.form-group.checkbox input[type="checkbox"]:checked::after {
  content: '✔'; /* Add a tick mark */
  color: white; /* Tick color */
  font-size: 14px;
  position: absolute;
  top: 50%;
  left: 50%;
  transform: translate(-50%, -50%);
}

.form-group.checkbox label {
  margin-bottom: 0;
  color: var(--text);
  font-weight: 400;
  cursor: pointer;
  display: flex;
  align-items: center;
}

/* File Upload */
.file-input-wrapper {
  position: relative;
  cursor: pointer;
}

.file-input-native {
  position: absolute;
  top: 0;
  left: 0;
  width: 100%;
  height: 100%;
  opacity: 0;
  cursor: pointer;
  z-index: 1;
}

.file-input-display {
  display: flex;
  align-items: center;
  align-content: center;
  justify-content: center;
  text-align: center;
  background: var(--surface-lighter);
  color: var(--text);
}

.file-input-wrapper.dragging .file-input-display {
  border-color: var(--primary-light);
  background-color: rgba(72, 166, 167, 0.08);
  box-shadow: 0 0 0 3px rgba(72, 166, 167, 0.13);
}

.file-placeholder {
  color: var(--text-lighter);
  opacity: 0.8;
  flex-grow: 1;
}

.file-info {
  display: flex;
  align-items: center;
  justify-content: space-between;
  width: 100%;
  gap: 0.5rem;
}

.file-name {
  color: var(--text);
  font-weight: 500;
  white-space: nowrap;
  overflow: hidden;
  text-overflow: ellipsis;
  flex-shrink: 1;
}

.file-size {
  color: var(--text-lighter);
  font-size: 0.88rem;
  white-space: nowrap;
  display: flex;
  align-items: center;
  flex-shrink: 0;
}

.remove-file-btn {
  background: none;
  border: none;
  color: var(--text-lighter);
  font-size: 1.4rem;
  line-height: 1;
  padding: 0 0.2rem;
  margin-left: 0.5rem;
  cursor: pointer;
  transition: color 0.2s;
  flex-shrink: 0;
}

.remove-file-btn:hover {
  color: var(--accent);
}

/* Form Actions */
.form-actions {
  margin-top: 1.2rem;
  padding-top: 0.7rem;
  gap: 0.7rem;
  border-top: 1px solid var(--border);
  display: flex;
  flex-wrap: wrap;
  justify-content: flex-end;
  align-items: center;
  margin-top: 1.5rem;
  padding-top: 1rem;
  border-top: 1px solid #E2E8F0;
  display: flex;
  justify-content: flex-end;
  gap: 1rem;
  flex-direction: row;
}

.button-primary,
.button-secondary {
  border-radius: var(--radius-sm);
  padding: 0.7rem 1.2rem;
  font-size: 0.97rem;
  font-weight: 600;
  cursor: pointer;
  transition: all 0.2s;
  display: inline-flex;
  align-items: center;
  justify-content: center;
  line-height: 1.4;
  border: 1px solid transparent;
  min-width: 110px;
}

.button-primary {
  background: var(--primary-dark);
  color: var(--surface);
  box-shadow: var(--shadow-sm);
  border: 1px solid var(--primary-dark);
  background-color: #006A71;
  color: white;
  border: none;
  border-left: 3px solid #ECC94B;
  border-radius: 4px;
  padding: 0.7rem 1.2rem;
  font-weight: 600;
  cursor: pointer;
  transition: all 0.3s ease;
}

.button-primary:hover:not(:disabled) {
  background: var(--accent);
  color: var(--primary);
  box-shadow: 0 4px 12px rgba(0,106,113,0.10);
  transform: translateY(-1px);
  background-color: #00474C;
}

.button-primary:active:not(:disabled) {
  transform: translateY(0);
  background: var(--primary-light);
  color: var(--primary);
}

.button-primary:disabled {
  background-color: var(--primary-dark);
  opacity: 0.6;
  cursor: not-allowed;
  box-shadow: none;
  transform: none;
  opacity: 0.7;
  cursor: not-allowed;
}

.button-secondary {
  background: var(--primary-light);
  color: var(--surface);
  border-color: var(--primary-dark);
  background-color: #FFFFFF;
  color: #006A71;
  border: 1px solid #66B2B8;
  border-radius: 4px;
  padding: 0.7rem 1.2rem;
  font-weight: 600;
  cursor: pointer;
  transition: all 0.3s ease;
}

.button-secondary:hover:not(:disabled) {
  background: var(--primary-dark);
  color: var(--accent);
  border-color: var(--accent);
  background-color: #F7FAFC;
  color: #00474C;
}

.button-secondary:disabled {
  opacity: 0.6;
  cursor: not-allowed;
}

/* Preview Styles */
.furniture-preview h2 {
  color: var(--accent);
  font-size: 1.3rem;
  margin-bottom: 1.2rem;
  font-weight: 600;
  border-bottom: 1px solid var(--border);
  padding-bottom: 0.75rem;
}

.furniture-preview h3 {
  color: var(--text);
  font-size: 1rem;
  margin: 1.5rem 0 0.75rem;
  font-weight: 600;
}

.preview-container {
  position: relative;
  width: 100%;
  height: clamp(250px, 50vw, 400px);
  background: var(--primary-dark) !important;
  border-radius: var(--radius-sm);
  overflow: hidden;
  border: 1px solid var(--border);
}

.empty-preview {
  position: absolute;
  top: 0;
  left: 0;
  width: 100%;
  height: 100%;
  display: flex;
  align-items: center;
  justify-content: center;
  color: var(--text-light);
  font-size: 1rem;
  pointer-events: none;
}

.texture-controls {
  margin-top: 1.5rem;
}

.texture-switcher {
  display: flex;
  flex-wrap: wrap;
  gap: 0.75rem;
  justify-content: flex-start;
}

.texture-switcher button {
  border: 2px solid var(--border);
  background: var(--surface-lighter);
  padding: 0;
  border-radius: var(--radius-sm);
  cursor: pointer;
  transition: all 0.2s;
  overflow: hidden;
  width: 54px;
  height: 54px;
  box-sizing: border-box;
  min-width: 44px;
  min-height: 44px;
}

.texture-switcher button.selected {
  border-color: var(--accent);
  box-shadow: 0 0 0 2px var(--primary-dark);
}

.texture-switcher button:hover:not(.selected) {
  border-color: var(--primary-light);
}

.texture-switcher img {
  width: 100%;
  height: 100%;
  object-fit: cover;
  display: block;
  transition: transform 0.2s;
}

.texture-switcher button:hover img {
  transform: scale(1.05);
}

/* WebGL fallback and error styles */
.webgl-error {
  display: flex;
  flex-direction: column;
  align-items: center;
  justify-content: center;
  height: 100%;
  padding: 2rem;
  color: var(--error);
  background: var(--background);
  text-align: center;
}

.webgl-error p:last-child {
  color: var(--text-light);
  font-size: 0.9rem;
  margin-top: 0.5rem;
}

.fallback-preview {
  display: flex;
  flex-direction: column;
  align-items: center;
  justify-content: center;
  height: 100%;
  width: 100%;
  background: var(--background);
  padding: 2rem;
  text-align: center;
}

.fallback-model {
  position: relative;
  width: 150px;
  height: 150px;
  margin-bottom: 1.5rem;
  perspective: 800px;
}

.fallback-cube {
  width: 100%;
  height: 100%;
  position: relative;
  transform-style: preserve-3d;
  transform: rotateX(20deg) rotateY(40deg);
  animation: rotate 10s infinite linear;
  background: var(--primary-light);
  border-radius: 4px;
  box-shadow: 0 0 30px rgba(154, 203, 208, 0.13);
}

@keyframes rotate {
  from { transform: rotateX(20deg) rotateY(0); }
  to { transform: rotateX(20deg) rotateY(360deg); }
}

.texture-thumbnails {
  display: flex;
  gap: 0.5rem;
  margin: 1rem 0;
}

.texture-thumbnail {
  width: 60px;
  height: 60px;
  border: 2px solid var(--border);
  border-radius: var(--radius-sm);
  overflow: hidden;
}

.texture-thumbnail img {
  width: 100%;
  height: 100%;
  object-fit: cover;
}

.loading-preview {
  display: flex;
  align-items: center;
  justify-content: center;
  height: 100%;
  color: var(--text-light);
}

.texture-info {
  margin-top: 0.75rem;
  font-size: 0.9rem;
  color: var(--text-light);
  text-align: center;
  max-width: 100%;
  overflow: hidden;
  text-overflow: ellipsis;
  white-space: nowrap;
}

/* Popup/Toast colors (override Popup.css if needed) */
.popup-container .popup-content {
  background: var(--primary-dark) !important;
  color: var(--accent) !important;
}
.popup-container.success .popup-content {
  border-left: 5px solid var(--accent) !important;
}
.popup-container.error .popup-content {
  border-left: 5px solid var(--error) !important;
}
.popup-close {
  color: var(--primary-light) !important;
}
.popup-close:hover {
  background: var(--primary-light) !important;
  color: var(--surface) !important;
}

/* Loading spinner (override Loading.css if needed) */
.spinner {
  border: 4px solid var(--primary-dark) !important;
  border-top: 4px solid var(--accent) !important;
}

/* Responsive */
@media (max-width: 1400px) {
  .main-content {
    max-width: 100vw;
  }
}

@media (max-width: 900px) {
  .main-content {
    flex-direction: column;
    align-items: stretch;
    gap: 1.5rem;
    max-width: 100vw;
    height: auto;
  }
  .form-section,
  .preview-section {
    padding: 0.7rem 0.5rem 0.7rem 0.5rem;
  }
  .form-actions {
    flex-direction: column;
    align-items: stretch;
    gap: 0.5rem;
  }
}

@media (max-width: 600px) {
  header, footer {
    padding-left: 0.5rem;
    padding-right: 0.5rem;
    max-width: 100vw;
  }

  .form-section, .preview-section {
    padding: 0.4rem 0.2rem 0.4rem 0.2rem;
  }
  .form-actions {
    flex-direction: column;
    align-items: stretch;
    gap: 0.3rem;
  }
  .preview-container {
    height: 260px;
  }
}

@media (max-width: 500px) {
  .preview-container {
    height: 200px;
  }
  
  .form-section, .preview-section {
    padding: 0.8rem;
  }
  
  header {
    padding: 1.2rem 0.5rem 1rem;
    margin-bottom: 1.2rem;
  }
  
  header h1 {
    font-size: 1.3rem;
  }
  
  header .subtitle {
    font-size: 0.98rem;
  }
  
  .furniture-form h2 {
    font-size: 1.1rem;
    margin-bottom: 1.1rem;
    padding-bottom: 0.5rem;
  }

  .form-section-title {
    margin: 1.1rem 0 0.5rem;
  }

  .form-group {
    flex-direction: column-reverse;
    gap: 0.75rem;
    align-items: stretch;
    margin-top: 1.2rem;
    padding-top: 0.7rem;
  }

  .button-primary, .button-secondary {
    width: 100%;
    padding: 0.8rem 1rem;
  }
}

/* Add these improved responsive styles to the end of your App.css file */

/* Responsive Container System */
.container {
  width: 100%;
  max-width: 1200px;
  margin: 0 auto;
  padding: 0 clamp(1rem, 5vw, 2rem);
  box-sizing: border-box;
}

.container-sm {
  max-width: 640px;
}

.container-md {
  max-width: 768px;
}

.container-lg {
  max-width: 1024px;
}

.container-xl {
  max-width: 1280px;
}

/* Flexible grid system */
.row {
  display: flex;
  flex-wrap: wrap;
  margin: -0.5rem;
}

.col {
  padding: 0.5rem;
  flex: 1 0 100%;
  max-width: 100%;
}

/* Mobile-first columns */
.col-6 { flex: 0 0 50%; max-width: 50%; }
.col-12 { flex: 0 0 100%; max-width: 100%; }

/* Responsive breakpoints */
@media (min-width: 576px) {
  .col-sm-6 { flex: 0 0 50%; max-width: 50%; }
  .col-sm-12 { flex: 0 0 100%; max-width: 100%; }
}

@media (min-width: 768px) {
  .col-md-4 { flex: 0 0 33.333%; max-width: 33.333%; }
  .col-md-6 { flex: 0 0 50%; max-width: 50%; }
  .col-md-8 { flex: 0 0 66.666%; max-width: 66.666%; }
  .col-md-12 { flex: 0 0 100%; max-width: 100%; }
}

@media (min-width: 992px) {
  .col-lg-3 { flex: 0 0 25%; max-width: 25%; }
  .col-lg-4 { flex: 0 0 33.333%; max-width: 33.333%; }
  .col-lg-6 { flex: 0 0 50%; max-width: 50%; }
  .col-lg-8 { flex: 0 0 66.666%; max-width: 66.666%; }
  .col-lg-9 { flex: 0 0 75%; max-width: 75%; }
}

/* Fix furniture dashboard display */
.furniture-content-container {
  display: flex;
  flex-direction: column;
  gap: 2rem;
  width: 100%;
}

.furniture-form-section,
.furniture-preview-section {
  width: 100%;
}

@media (min-width: 992px) {
  .furniture-content-container {
    flex-direction: row;
    align-items: flex-start;
  }
  
  .furniture-form-section {
    flex: 1;
    max-width: 50%;
    padding-right: 1rem;
  }
  
  .furniture-preview-section {
    flex: 1;
    max-width: 50%;
    padding-left: 1rem;
  }
}

/* More responsive form layout */
.form-row {
  margin: 0 -0.5rem;
}

.form-group.half,
.form-group.third {
  padding: 0 0.5rem;
}

@media (max-width: 576px) {
  .form-row {
    flex-direction: column;
    gap: 0.75rem;
  }
  
  .form-group.half,
  .form-group.third {
    flex: 0 0 100%;
    min-width: 100%;
  }
  
  .form-actions {
    flex-direction: column-reverse;
    gap: 0.75rem;
  }
  
  .form-actions button {
    width: 100%;
  }
}

/* Make cards responsive */
@media (max-width: 768px) {
  .preview-section {
    margin-top: 2rem;
  }
}

/* Proper responsive form actions */
.form-actions {
  flex-direction: row;
}

@media (max-width: 576px) {
  .form-actions {
    flex-direction: column-reverse;
  }
  
  .form-actions button {
    width: 100%;
  }
}

/* Fix overflow issues on small screens */
@media (max-width: 576px) {
  .main-content {
    
    padding-top: 80px; /* Account for fixed navbar */
  }
  
  .app-container {
    overflow-x: hidden;
  }
}

/* Better touch targets on mobile */
@media (max-width: 768px) {
  button, 
  input, 
  select, 
  textarea, 
  .file-input-display {
    min-height: 44px; /* Minimum touch target size */
  }
  
  .texture-switcher button {
    min-width: 44px;
    min-height: 44px;
  }
}

/* Make preview properly responsive */
.preview-container {
  height: 300px;
}

@media (min-width: 768px) {
  .preview-container {
    height: 350px;
  }
}

@media (min-width: 992px) {
  .preview-container {
    height: 400px;
  }
}

/* Fix scrolling issues */
html, body {
  overflow-x: hidden;
  max-width: 100vw;
}

/* Improve spacing in mobile view */
@media (max-width: 576px) {
  .section-title, .form-section-title {
    margin-top: 1.5rem;
    margin-bottom: 1rem;
  }
  
  .furniture-form h2, 
  .preview-section h2 {
    margin-bottom: 1rem;
  }
  
  .main-content {
    gap: 1rem;
  }
}

/* Add these styles to your App.css to support the new layout structure */

.page-content {
  width: 100%;
  max-width: 1200px;
  margin: 0 auto;
  padding: 1rem 0;
<<<<<<< HEAD
  margin-bottom: 60px; /* Matches footer height */
=======
>>>>>>> b84f7480
}

.page-title {
  color: var(--accent);
  font-size: 2rem;
  font-weight: 600;
  margin-bottom: 1.5rem;
}

/* Consistent form containers */
.form-container {
  width: 100%;
  background: var(--surface);
  border-radius: var(--radius);
  box-shadow: var(--shadow);
  padding: 2rem;
  border: 1px solid var(--border);
}

/* Dashboard headers (for users, furniture, projects pages) */
.dashboard-header,
.projects-header {
  display: flex;
  justify-content: space-between;
  align-items: center;
  margin-bottom: 2rem;
  width: 100%;
}

.dashboard-title,
.projects-title {
  color: var(--accent);
  font-size: 2rem;
  font-weight: 700;
  margin: 0;
}

/* Error containers */
.error-container {
  text-align: center;
  padding: 2rem;
  background: var(--surface);
  border-radius: var(--radius);
  box-shadow: var(--shadow);
  border: 1px solid var(--border);
  margin: 2rem auto;
  max-width: 600px;
}

/* Responsive adjustments */
@media (max-width: 768px) {
  .dashboard-header,
  .projects-header {
    flex-direction: column;
    align-items: flex-start;
    gap: 1rem;
  }
  
  .add-user-button,
  .create-project-button {
    width: 100%;
  }
  
  .page-title {
    font-size: 1.8rem;
  }
  
  .form-container {
    padding: 1.5rem;
  }
}<|MERGE_RESOLUTION|>--- conflicted
+++ resolved
@@ -97,11 +97,10 @@
   scrollbar-width: none;
   -ms-overflow-style: none;
   overflow-x: hidden;
-<<<<<<< HEAD
+
   position: relative;
   padding-bottom: 60px; /* Height of the footer */
-=======
->>>>>>> b84f7480
+
 }
 
 .navbar {
@@ -209,10 +208,9 @@
   width: 100%;
   max-width: 100vw;
   padding-top: 64px; /* Adjust based on your navbar height */
-<<<<<<< HEAD
+
   padding-bottom: 60px; /* Add padding to account for footer */
-=======
->>>>>>> b84f7480
+
 }
 
 .page-content-wrapper {
@@ -229,7 +227,7 @@
   max-width: 1200px;
   margin: 1rem auto;
   padding: 0 1rem;
-<<<<<<< HEAD
+
 }
 
 .page-content {
@@ -238,8 +236,7 @@
   margin: 0 auto;
   padding: 1rem 0;
   margin-bottom: 60px; /* Matches footer height */
-=======
->>>>>>> b84f7480
+
 }
 
 .form-section {
@@ -533,32 +530,9 @@
   transition: all 0.3s ease;
 }
 
-<<<<<<< HEAD
+
 /* Make textareas match other inputs but allow for more height */
-=======
-.file-input-wrapper .file-input-display{
-  border: 3px dotted var(--border);
-  height: 200px;
-}
-
-.furniture-form input.disabled,
-.furniture-form textarea.disabled,
-.furniture-form select.disabled {
-  background-color: var(--surface-lighter);
-  opacity: 0.75;
-  cursor: not-allowed;
-}
-
-.helper-text {
-  color: var(--text-light);
-  font-size: 0.88rem;
-  margin-top: 0.4rem;
-  color: #66B2B8;
-  font-size: 0.85rem;
-  margin-top: 0.3rem;
-}
-
->>>>>>> b84f7480
+
 .furniture-form textarea {
   min-height: 120px;
   resize: vertical;
@@ -572,16 +546,10 @@
   background-position: right 1rem center;
   background-size: 1em;
   padding-right: 2.5rem;
-<<<<<<< HEAD
+
   cursor: pointer;
   background-color: #F7FAFC;
-=======
-  appearance: none;
-  background-image: url("data:image/svg+xml;charset=UTF-8,%3csvg xmlns='http://www.w3.org/2000/svg' viewBox='0 0 24 24' fill='none' stroke='%23006A71' stroke-width='2' stroke-linecap='round' stroke-linejoin='round'%3e%3cpolyline points='6 9 12 15 18 9'%3e%3c/polyline%3e%3c/svg%3e");
-  background-repeat: no-repeat;
-  background-position: right 0.7rem center;
-  background-size: 1em;
->>>>>>> b84f7480
+
 }
 
 /* Consistent focus states */
@@ -617,24 +585,9 @@
 .furniture-form textarea:hover,
 .furniture-form select:hover,
 .file-input-wrapper:hover .file-input-display {
-<<<<<<< HEAD
-  border-color: #CBD5E0;
-=======
-  border-color: var(--primary-light);
-}
-
-.furniture-form input[type="text"]:focus,
-.furniture-form input[type="number"]:focus,
-.furniture-form input[type="password"]:focus,
-.furniture-form textarea:focus,
-.furniture-form select:focus,
-.file-input-wrapper .file-input-native:focus + .file-input-display {
-  border-color: var(--primary);
-  box-shadow: 0 0 0 3px rgba(154, 203, 208, 0.13);
-  outline: none;
-  border-color: #66B2B8;
-  box-shadow: 0 0 0 1px #66B2B8;
->>>>>>> b84f7480
+
+  border-color: #CBD5
+
 }
 
 /* Error states */
@@ -642,10 +595,8 @@
 .furniture-form textarea.error,
 .furniture-form select.error,
 .file-input-wrapper.error .file-input-display {
-<<<<<<< HEAD
-=======
-  border-color: var(--error);
->>>>>>> b84f7480
+
+
   border-color: #9B2C2C;
 }
 
@@ -1424,10 +1375,9 @@
   max-width: 1200px;
   margin: 0 auto;
   padding: 1rem 0;
-<<<<<<< HEAD
+
   margin-bottom: 60px; /* Matches footer height */
-=======
->>>>>>> b84f7480
+
 }
 
 .page-title {
