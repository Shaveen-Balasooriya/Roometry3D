--- conflicted
+++ resolved
@@ -24,13 +24,9 @@
 import CartPage from "./pages/CartPage";
 import Breadcrumb from "./components/Breadcrumb";
 import UploadRoomPage from "./pages/UploadRoomPage";
-<<<<<<< HEAD
 import RoomScaper from "./pages/RoomScaper";
-import WorkEnvironment from "./pages/WorkEnvironment"; // Added new work environment page
-
-=======
+import WorkEnvironment from "./pages/WorkEnvironment"; // Added new work 
 import RoomManagementPage from "./pages/RoomManagementPage";
->>>>>>> c2d9fe2a
 
 // Unauthorized page component
 function Unauthorized() {
