import React from "react";
import { BrowserRouter as Router, Routes, Route } from "react-router-dom";
import "./App.css";
import AddFurniturePage from "./pages/AddFurniturePage";
import Navbar from "./components/Navbar";
import Footer from "./components/Footer";
import FurnitureDashboardPage from "./pages/FurnitureDashboardPage";
import UpdateFurniturePage from "./pages/UpdateFurniturePage";
import UserManagementPage from "./pages/AddUserPage";
import UsersDashboardPage from "./pages/UsersDashboardPage";
import EditUserPage from "./pages/EditUserPage";
import LoginPage from "./pages/LoginPage";
import ProfilePage from "./pages/ProfilePage";
import ChangePasswordPage from "./pages/ChangePasswordPage";
import EditProfilePage from "./pages/EditProfilePage";
import AuthGuard from "./components/AuthGuard";
import HomePage from "./pages/HomePage";
import ClientDesignerHomePage from "./pages/ClientDesignerHomePage";
import MyProjectsPage from "./pages/MyProjectsPage";
import CreateProjectPage from "./pages/CreateProjectPage";
import ViewProjectPage from "./pages/ViewProjectPage";
import EditProjectPage from "./pages/EditProjectPage";
<<<<<<< HEAD
import CustomerDesignerFurnitureCataloguePage from "./pages/CustomerDesignerFurnitureCataloguePage";
import CartPage from "./pages/CartPage";
=======
import Breadcrumb from "./components/Breadcrumb";
import UploadRoomPage from "./pages/UploadRoomPage"; // Added import for the new page

>>>>>>> badcde74

// Unauthorized page component
function Unauthorized() {
  return (
    <div className="page-content">
      <h2 style={{ color: "var(--error)", marginBottom: "1.5rem" }}>
        Access Denied
      </h2>
      <p style={{ color: "var(--text-light)", marginBottom: "2rem" }}>
        You don't have permission to access this page. Please contact an
        administrator.
      </p>
    </div>
  );
}

export default function App() {
  return (
    <Router>
      <div className="app-container">
        <Navbar />
        <main className="main-content">
          <Breadcrumb />
          <div className="page-content-wrapper">
            <Routes>
              {/* Public route */}
              <Route path="/login" element={<LoginPage />} />
                
              {/* Protected routes - require any authenticated user */}
              <Route element={<AuthGuard allowedRoles={[]} />}>
                <Route path="/profile" element={<ProfilePage />} />
                <Route path="/edit-profile" element={<EditProfilePage />} />
                <Route path="/change-password" element={<ChangePasswordPage />} />
              </Route>


              {/* Routes accessible to designers and client */}
              <Route element={<AuthGuard allowedRoles={["client", "designer"]} />}>
                {/* Project routes - accessible to all authenticated users */}
                <Route path="/my-projects" element={<MyProjectsPage />} />
                <Route path="/create-project" element={<CreateProjectPage />} />
                <Route path="/view-project/:id" element={<ViewProjectPage />} />
                <Route path="/edit-project/:id" element={<EditProjectPage />} />
              </Route>

<<<<<<< HEAD
        {/* Routes accessible to designers and client */}
        <Route element={<AuthGuard allowedRoles={["client", "designer"]} />}>
          {/* Home route for clients and designers */}
          <Route 
            path="/" 
            element={
              <div className="app-container">
                <Navbar />
                <ClientDesignerHomePage />
                <Footer />
              </div>
            } 
          />
          {/* Project routes - accessible to all authenticated users */}
          <Route path="/my-projects" element={<MyProjectsPage />} />
          <Route path="/create-project" element={<CreateProjectPage />} />
          <Route path="/view-project/:id" element={<ViewProjectPage />} />
          <Route path="/edit-project/:id" element={<EditProjectPage />} />
          <Route
            path="/customer-designer-furniture-catalogue"
            element={<CustomerDesignerFurnitureCataloguePage />}
          />
          <Route path="/cart" element={<CartPage />} />
        </Route>
=======
              {/* Routes accessible to designers and admin */}
              <Route element={<AuthGuard allowedRoles={["admin", "designer"]} />}>
                <Route path="/furniture-dashboard" element={<FurnitureDashboardPage />} />
                <Route path="/update-furniture/:id" element={<UpdateFurniturePage />} />
                <Route path="/add-furniture" element={<AddFurniturePage />} />
              </Route>
>>>>>>> badcde74


<<<<<<< HEAD
        {/* Routes accessible only to admin */}
        <Route element={<AuthGuard allowedRoles={["admin"]} />}>
          <Route
            path="/admin"
            element={
              <div className="app-container">
                <Navbar />
                <HomePage />
                <Footer />
              </div>
            }
          />
          <Route
            path="/add-user"
            element={
              <div className="app-container">
                <Navbar />
                <UserManagementPage />
                <Footer />
              </div>
            }
          />
          <Route
            path="/users-dashboard"
            element={
              <div className="app-container">
                <Navbar />
                <UsersDashboardPage />
                <Footer />
              </div>
            }
          />
          <Route
            path="/edit-user/:id"
            element={
              <div className="app-container">
                <Navbar />
                <EditUserPage />
                <Footer />
              </div>
            }
          />
        </Route>
=======
              {/* Routes accessible only to admin */}
              <Route element={<AuthGuard allowedRoles={["admin"]} />}>
                <Route path="/" element={<HomePage />} />
                <Route path="/add-user" element={<UserManagementPage />} />
                <Route path="/users-dashboard" element={<UsersDashboardPage />} />
                <Route path="/edit-user/:id" element={<EditUserPage />} />
              </Route>
>>>>>>> badcde74

              {/* Unauthorized route */}
              <Route path="/unauthorized" element={<Unauthorized />} />
            </Routes>
          </div>
        </main>
        <Footer />
      </div>
    </Router>
  );
}<|MERGE_RESOLUTION|>--- conflicted
+++ resolved
@@ -20,14 +20,11 @@
 import CreateProjectPage from "./pages/CreateProjectPage";
 import ViewProjectPage from "./pages/ViewProjectPage";
 import EditProjectPage from "./pages/EditProjectPage";
-<<<<<<< HEAD
 import CustomerDesignerFurnitureCataloguePage from "./pages/CustomerDesignerFurnitureCataloguePage";
 import CartPage from "./pages/CartPage";
-=======
 import Breadcrumb from "./components/Breadcrumb";
 import UploadRoomPage from "./pages/UploadRoomPage"; // Added import for the new page
 
->>>>>>> badcde74
 
 // Unauthorized page component
 function Unauthorized() {
@@ -73,86 +70,25 @@
                 <Route path="/edit-project/:id" element={<EditProjectPage />} />
               </Route>
 
-<<<<<<< HEAD
-        {/* Routes accessible to designers and client */}
-        <Route element={<AuthGuard allowedRoles={["client", "designer"]} />}>
-          {/* Home route for clients and designers */}
-          <Route 
-            path="/" 
-            element={
-              <div className="app-container">
-                <Navbar />
-                <ClientDesignerHomePage />
-                <Footer />
-              </div>
-            } 
-          />
-          {/* Project routes - accessible to all authenticated users */}
-          <Route path="/my-projects" element={<MyProjectsPage />} />
-          <Route path="/create-project" element={<CreateProjectPage />} />
-          <Route path="/view-project/:id" element={<ViewProjectPage />} />
-          <Route path="/edit-project/:id" element={<EditProjectPage />} />
-          <Route
-            path="/customer-designer-furniture-catalogue"
-            element={<CustomerDesignerFurnitureCataloguePage />}
-          />
-          <Route path="/cart" element={<CartPage />} />
-        </Route>
-=======
+              {/* Project routes - accessible to all authenticated users */}
+              <Route path="/my-projects" element={<MyProjectsPage />} />
+              <Route path="/create-project" element={<CreateProjectPage />} />
+              <Route path="/view-project/:id" element={<ViewProjectPage />} />
+              <Route path="/edit-project/:id" element={<EditProjectPage />} />
+              <Route
+                path="/customer-designer-furniture-catalogue"
+                element={<CustomerDesignerFurnitureCataloguePage />}
+              />
+              <Route path="/cart" element={<CartPage />} />
+              </Route>
+
               {/* Routes accessible to designers and admin */}
               <Route element={<AuthGuard allowedRoles={["admin", "designer"]} />}>
                 <Route path="/furniture-dashboard" element={<FurnitureDashboardPage />} />
                 <Route path="/update-furniture/:id" element={<UpdateFurniturePage />} />
                 <Route path="/add-furniture" element={<AddFurniturePage />} />
               </Route>
->>>>>>> badcde74
 
-
-<<<<<<< HEAD
-        {/* Routes accessible only to admin */}
-        <Route element={<AuthGuard allowedRoles={["admin"]} />}>
-          <Route
-            path="/admin"
-            element={
-              <div className="app-container">
-                <Navbar />
-                <HomePage />
-                <Footer />
-              </div>
-            }
-          />
-          <Route
-            path="/add-user"
-            element={
-              <div className="app-container">
-                <Navbar />
-                <UserManagementPage />
-                <Footer />
-              </div>
-            }
-          />
-          <Route
-            path="/users-dashboard"
-            element={
-              <div className="app-container">
-                <Navbar />
-                <UsersDashboardPage />
-                <Footer />
-              </div>
-            }
-          />
-          <Route
-            path="/edit-user/:id"
-            element={
-              <div className="app-container">
-                <Navbar />
-                <EditUserPage />
-                <Footer />
-              </div>
-            }
-          />
-        </Route>
-=======
               {/* Routes accessible only to admin */}
               <Route element={<AuthGuard allowedRoles={["admin"]} />}>
                 <Route path="/" element={<HomePage />} />
@@ -160,7 +96,6 @@
                 <Route path="/users-dashboard" element={<UsersDashboardPage />} />
                 <Route path="/edit-user/:id" element={<EditUserPage />} />
               </Route>
->>>>>>> badcde74
 
               {/* Unauthorized route */}
               <Route path="/unauthorized" element={<Unauthorized />} />
