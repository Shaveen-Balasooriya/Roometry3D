--- conflicted
+++ resolved
@@ -85,11 +85,9 @@
   ];
 
   return (
-<<<<<<< HEAD
+
     <div className="home-content">
-=======
-    <div className="page-content">
->>>>>>> b84f7480
+
       <section className="welcome-section">
         <h2>Welcome to Roometry 3D Admin</h2>
       </section>
