import React from 'react';
import { useNavigate } from 'react-router-dom';
import Navbar from '../components/Navbar';
import Footer from '../components/Footer';
import ProjectForm from './components/ProjectForm';

export default function CreateProjectPage() {
  const navigate = useNavigate();

  const handleProjectCreated = (result) => {
<<<<<<< HEAD
    // Navigate to room scaper after successful creation
    navigate(`/room-scaper`, { state: { projectId: result.id } });
=======
    console.log('Project created successfully:', result);
    navigate('/my-projects');
>>>>>>> c2d9fe2a
  };

  const handleCancel = () => {
    // Navigate back to the projects list when canceled
    navigate('/my-projects');
  };

  return (
    <div className="app-container">
      <main
        className="main-content"
        style={{
          flexDirection: 'column',
          alignItems: 'center',
          justifyContent: 'center',
          minHeight: 'calc(100vh - 64px - 80px)', // leave space for navbar/footer
          padding: '64px 0 60px 0', // top/bottom space for navbar/footer
          background: 'var(--background)',
        }}
      >
        <h2 style={{
          marginBottom: '2.5rem',
          color: 'var(--accent)',
          fontSize: '2.1rem',
          fontWeight: 700,
          textAlign: 'center'
        }}>Add Project</h2>
        
        <div
          style={{
            width: '100%',
            maxWidth: '900px',
            background: 'var(--surface)',
            borderRadius: 'var(--radius)',
            boxShadow: 'var(--shadow)',
            border: '1px solid var(--border)',
            padding: '2.5rem 2.2rem 2rem 2.2rem',
            margin: '0 auto',
          }}
        >
          <ProjectForm 
            onSuccess={handleProjectCreated} 
          />

        </div>
      </main>
  
    </div>
  );
}<|MERGE_RESOLUTION|>--- conflicted
+++ resolved
@@ -8,13 +8,10 @@
   const navigate = useNavigate();
 
   const handleProjectCreated = (result) => {
-<<<<<<< HEAD
     // Navigate to room scaper after successful creation
     navigate(`/room-scaper`, { state: { projectId: result.id } });
-=======
-    console.log('Project created successfully:', result);
-    navigate('/my-projects');
->>>>>>> c2d9fe2a
+    // console.log('Project created successfully:', result);
+    // navigate('/my-projects');
   };
 
   const handleCancel = () => {
