import React, { useState, useEffect } from 'react';
import { Link, useNavigate } from 'react-router-dom';
import { auth } from '../services/firebase';
import Loading from '../components/Loading';
import Popup from '../components/Popup';
import Navbar from '../components/Navbar';
import Footer from '../components/Footer';
import '../App.css';
import './MyProjectsPage.css';

export default function MyProjectsPage() {
  const [projects, setProjects] = useState([]);
  const [loading, setIsLoading] = useState(true);
  const [error, setError] = useState(null);
  const [popup, setPopup] = useState({ open: false, type: '', message: '' });
  const [userRole, setUserRole] = useState(null);
  const navigate = useNavigate();
  const API_URL = import.meta.env.VITE_BACKEND_URL;

  // Fetch user projects on component mount
  useEffect(() => {
    async function fetchUserProjects() {
      try {
        setIsLoading(true);
        const user = auth.currentUser;
        
        if (!user) {
          throw new Error('User not authenticated');
        }

        // Get user token to identify role
        const token = await user.getIdTokenResult();
        const role = token.claims.role || token.claims.userType;
        setUserRole(role);

        // Get auth token for API request
        const idToken = await user.getIdToken();
        
        const response = await fetch(`${API_URL}/api/users/${user.uid}/projects`, {
          headers: {
            'Authorization': `Bearer ${idToken}`
          }
        });

        if (!response.ok) {
          const data = await response.json();
          throw new Error(data.message || 'Failed to fetch projects');
        }

        const data = await response.json();
        setProjects(data);
      } catch (err) {
        console.error('Error fetching projects:', err);
        setError(err.message);
        setPopup({
          open: true,
          type: 'error',
          message: `Error: ${err.message}`
        });
      } finally {
        setIsLoading(false);
      }
    }

    fetchUserProjects();
  }, []);

  const handleDeleteProject = async (projectId, projectName) => {
    // Confirm before deleting
    if (!confirm(`Are you sure you want to delete "${projectName}"?`)) {
      return;
    }

    try {
      const user = auth.currentUser;
      const idToken = await user.getIdToken();
      
      const response = await fetch(`${API_URL}/api/projects/${projectId}`, {
        method: 'DELETE',
        headers: {
          'Authorization': `Bearer ${idToken}`
        }
      });

      if (!response.ok) {
        const data = await response.json();
        throw new Error(data.message || 'Failed to delete project');
      }

      // Remove project from state
      setProjects(projects.filter(project => project.id !== projectId));
      
      setPopup({
        open: true,
        type: 'success',
        message: `Project "${projectName}" deleted successfully`
      });
    } catch (err) {
      console.error('Error deleting project:', err);
      setPopup({
        open: true,
        type: 'error',
        message: `Error: ${err.message}`
      });
    }
  };

  // Format date helper
  const formatDate = (timestamp) => {
    if (!timestamp) return 'N/A';
    const date = new Date(timestamp);
    return date.toLocaleDateString('en-US', { 
      year: 'numeric', 
      month: 'short', 
      day: 'numeric' 
    });
  };

  // Get status badge class
  const getStatusClass = (status) => {
    switch(status) {
      case 'draft': return 'status-draft';
      case 'in_progress': return 'status-progress';
      case 'completed': return 'status-completed';
      default: return '';
    }
  };

  // Get status display text
  const getStatusDisplay = (status) => {
    switch(status) {
      case 'draft': return 'Draft';
      case 'in_progress': return 'In Progress';
      case 'completed': return 'Completed';
      default: return status;
    }
  };

  return (
<<<<<<< HEAD
    <div className="app-container">
      <Navbar />
      <main className="main-content">
        <Popup
          open={popup.open}
          type={popup.type}
          message={popup.message}
          onClose={() => setPopup({ ...popup, open: false })}
        />
        
        <div className="page-content">
          <div className="page-header-container">
            <h2 className="page-title">My Projects</h2>
            
            <Link to="/create-project" className="button-primary create-project-button">
              <span className="create-project-icon">+</span> Create New Project
            </Link>
          </div>

          {loading ? (
            <div className="loading-container">
              <Loading size={40} />
            </div>
          ) : error ? (
            <div className="error-container">
              <div className="error-message-box">
                <p className="error-message-title">Error loading projects: {error}</p>
                <p className="error-message-text">Please try refreshing the page.</p>
              </div>
            </div>
          ) : projects.length === 0 ? (
            <div className="empty-projects-container">
              <div className="empty-projects-content">
                <div className="empty-projects-icon">📁</div>
                <h3 className="empty-projects-title">No projects found</h3>
                <p className="empty-projects-text">
=======
    <>
 
      <main className="main-content my-projects-page">
        <div className="page-content">
          <Popup
            open={popup.open}
            type={popup.type}
            message={popup.message}
            onClose={() => setPopup({ ...popup, open: false })}
          />
          
          <div className="projects-header">
            <h2 className="projects-title">My Projects</h2>
            <button 
              className="button-primary create-project-button"
              onClick={() => navigate('/create-project')}
            >
              <span className="plus-icon">+</span> Create Project
            </button>
          </div>

          <div className="container">
            {loading ? (
              <div className="loading-container">
                <Loading size={40} />
              </div>
            ) : error ? (
              <div className="error-message">
                <p>Error loading projects: {error}</p>
                <p>Please try refreshing the page.</p>
              </div>
            ) : projects.length === 0 ? (
              <div className="empty-state">
                <div className="empty-state-icon">📁</div>
                <h3>No projects found</h3>
                <p>
>>>>>>> b84f7480
                  {userRole === 'client' 
                    ? "You don't have any projects yet. Create your first project to get started!"
                    : userRole === 'designer'
                      ? "You haven't been assigned to any projects yet."
                      : "No projects available."}
                </p>
                {userRole === 'client' && (
                  <Link to="/create-project" className="button-secondary">
<<<<<<< HEAD
                    <span style={{ marginRight: '0.5rem' }}>+</span> Create New Project
                  </Link>
                )}
              </div>
            </div>
          ) : (
            <div className="projects-container">
              <div className="projects-grid">
                {projects.map(project => (
                  <div key={project.id} className="project-card">
                    <div className="project-card-header"></div>
                    
                    <div className="project-card-top">
                      <div className={`project-status-badge ${getStatusClass(project.status)}`}>
                        {getStatusDisplay(project.status)}
                      </div>
                      
                      <div className="project-actions">
                        <Link 
                          to={`/view-project/${project.id}`} 
                          className="action-button"
                          title="View Project"
                        >
                          <i className="fas fa-eye"></i>
                        </Link>
                        
                        {(userRole === 'admin' || (userRole === 'designer' && project.designerId === auth.currentUser?.uid)) && (
                          <Link 
                            to={`/edit-project/${project.id}`} 
                            className="action-button"
                            title="Edit Project"
                          >
                            <i className="fas fa-edit"></i>
                          </Link>
                        )}
                        
                        {(userRole === 'admin' || (userRole === 'client' && project.clientId === auth.currentUser?.uid)) && (
                          <button 
                            onClick={() => handleDeleteProject(project.id, project.name)}
                            className="action-button"
=======
                    <i className="fas fa-plus-circle"></i> Create New Project
                  </Link>
                )}
              </div>
            ) : (
              <div className="projects-grid">
                {projects.map(project => (
                  <div key={project.id} className="project-card">
                    <div className="project-header">
                      <div className={`project-status ${getStatusClass(project.status)}`}>
                        {getStatusDisplay(project.status)}
                      </div>
                      <div className="project-actions">
                        <Link to={`/view-project/${project.id}`} className="action-button view-button" title="View Project">
                          <i className="fas fa-eye"></i>
                        </Link>
                        {(userRole === 'admin' || (userRole === 'designer' && project.designerId === auth.currentUser?.uid)) && (
                          <Link to={`/edit-project/${project.id}`} className="action-button edit-button" title="Edit Project">
                            <i className="fas fa-edit"></i>
                          </Link>
                        )}
                        {(userRole === 'admin' || (userRole === 'client' && project.clientId === auth.currentUser?.uid)) && (
                          <button 
                            onClick={() => handleDeleteProject(project.id, project.name)}
                            className="action-button delete-button"
>>>>>>> b84f7480
                            title="Delete Project"
                          >
                            <i className="fas fa-trash"></i>
                          </button>
                        )}
                      </div>
                    </div>
                    
<<<<<<< HEAD
                    <h3 className="project-title">{project.name}</h3>
                    
                    <p className="project-description">
                      {project.description || "No description provided."}
                    </p>
                    
                    <div className="project-footer">
                      <div className="project-meta-row">
                        <span className="meta-label">Created</span>
                        <span className="meta-value">{formatDate(project.createdAt)}</span>
                      </div>
                      
                      <div className="project-meta-row">
                        <span className="meta-label">Updated</span>
                        <span className="meta-value">{formatDate(project.updatedAt)}</span>
=======
                    <h3 className="project-name">{project.name}</h3>
                    <p className="project-description">{project.description || "No description provided."}</p>
                    
                    <div className="project-details">
                      <div className="detail-item">
                        <span className="detail-label">Created</span>
                        <span className="detail-value">{formatDate(project.createdAt)}</span>
                      </div>
                      <div className="detail-item">
                        <span className="detail-label">Updated</span>
                        <span className="detail-value">{formatDate(project.updatedAt)}</span>
>>>>>>> b84f7480
                      </div>
                    </div>

                    {project.objFileUrl && (
<<<<<<< HEAD
                      <div className="model-button-container">
                        <Link 
                          to={`/view-project/${project.id}`} 
                          className="model-button"
                        >
                          <i className="fas fa-cube model-button-icon"></i> View 3D Model
=======
                      <div className="model-preview">
                        <Link to={`/view-project/${project.id}`} className="model-link">
                          <i className="fas fa-cube"></i> View 3D Model
>>>>>>> b84f7480
                        </Link>
                      </div>
                    )}
                  </div>
                ))}
              </div>
<<<<<<< HEAD
            </div>
          )}
=======
            )}
          </div>
>>>>>>> b84f7480
        </div>
      </main>
      <Footer />
    </div>
  );
}<|MERGE_RESOLUTION|>--- conflicted
+++ resolved
@@ -137,7 +137,7 @@
   };
 
   return (
-<<<<<<< HEAD
+
     <div className="app-container">
       <Navbar />
       <main className="main-content">
@@ -174,44 +174,7 @@
                 <div className="empty-projects-icon">📁</div>
                 <h3 className="empty-projects-title">No projects found</h3>
                 <p className="empty-projects-text">
-=======
-    <>
- 
-      <main className="main-content my-projects-page">
-        <div className="page-content">
-          <Popup
-            open={popup.open}
-            type={popup.type}
-            message={popup.message}
-            onClose={() => setPopup({ ...popup, open: false })}
-          />
-          
-          <div className="projects-header">
-            <h2 className="projects-title">My Projects</h2>
-            <button 
-              className="button-primary create-project-button"
-              onClick={() => navigate('/create-project')}
-            >
-              <span className="plus-icon">+</span> Create Project
-            </button>
-          </div>
-
-          <div className="container">
-            {loading ? (
-              <div className="loading-container">
-                <Loading size={40} />
-              </div>
-            ) : error ? (
-              <div className="error-message">
-                <p>Error loading projects: {error}</p>
-                <p>Please try refreshing the page.</p>
-              </div>
-            ) : projects.length === 0 ? (
-              <div className="empty-state">
-                <div className="empty-state-icon">📁</div>
-                <h3>No projects found</h3>
-                <p>
->>>>>>> b84f7480
+
                   {userRole === 'client' 
                     ? "You don't have any projects yet. Create your first project to get started!"
                     : userRole === 'designer'
@@ -220,7 +183,7 @@
                 </p>
                 {userRole === 'client' && (
                   <Link to="/create-project" className="button-secondary">
-<<<<<<< HEAD
+
                     <span style={{ marginRight: '0.5rem' }}>+</span> Create New Project
                   </Link>
                 )}
@@ -261,33 +224,7 @@
                           <button 
                             onClick={() => handleDeleteProject(project.id, project.name)}
                             className="action-button"
-=======
-                    <i className="fas fa-plus-circle"></i> Create New Project
-                  </Link>
-                )}
-              </div>
-            ) : (
-              <div className="projects-grid">
-                {projects.map(project => (
-                  <div key={project.id} className="project-card">
-                    <div className="project-header">
-                      <div className={`project-status ${getStatusClass(project.status)}`}>
-                        {getStatusDisplay(project.status)}
-                      </div>
-                      <div className="project-actions">
-                        <Link to={`/view-project/${project.id}`} className="action-button view-button" title="View Project">
-                          <i className="fas fa-eye"></i>
-                        </Link>
-                        {(userRole === 'admin' || (userRole === 'designer' && project.designerId === auth.currentUser?.uid)) && (
-                          <Link to={`/edit-project/${project.id}`} className="action-button edit-button" title="Edit Project">
-                            <i className="fas fa-edit"></i>
-                          </Link>
-                        )}
-                        {(userRole === 'admin' || (userRole === 'client' && project.clientId === auth.currentUser?.uid)) && (
-                          <button 
-                            onClick={() => handleDeleteProject(project.id, project.name)}
-                            className="action-button delete-button"
->>>>>>> b84f7480
+
                             title="Delete Project"
                           >
                             <i className="fas fa-trash"></i>
@@ -296,7 +233,7 @@
                       </div>
                     </div>
                     
-<<<<<<< HEAD
+
                     <h3 className="project-title">{project.name}</h3>
                     
                     <p className="project-description">
@@ -312,48 +249,29 @@
                       <div className="project-meta-row">
                         <span className="meta-label">Updated</span>
                         <span className="meta-value">{formatDate(project.updatedAt)}</span>
-=======
-                    <h3 className="project-name">{project.name}</h3>
-                    <p className="project-description">{project.description || "No description provided."}</p>
-                    
-                    <div className="project-details">
-                      <div className="detail-item">
-                        <span className="detail-label">Created</span>
-                        <span className="detail-value">{formatDate(project.createdAt)}</span>
-                      </div>
-                      <div className="detail-item">
-                        <span className="detail-label">Updated</span>
-                        <span className="detail-value">{formatDate(project.updatedAt)}</span>
->>>>>>> b84f7480
+
                       </div>
                     </div>
 
                     {project.objFileUrl && (
-<<<<<<< HEAD
+
                       <div className="model-button-container">
                         <Link 
                           to={`/view-project/${project.id}`} 
                           className="model-button"
                         >
                           <i className="fas fa-cube model-button-icon"></i> View 3D Model
-=======
-                      <div className="model-preview">
-                        <Link to={`/view-project/${project.id}`} className="model-link">
-                          <i className="fas fa-cube"></i> View 3D Model
->>>>>>> b84f7480
+
                         </Link>
                       </div>
                     )}
                   </div>
                 ))}
               </div>
-<<<<<<< HEAD
+
             </div>
           )}
-=======
-            )}
-          </div>
->>>>>>> b84f7480
+
         </div>
       </main>
       <Footer />
