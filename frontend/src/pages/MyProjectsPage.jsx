--- conflicted
+++ resolved
@@ -13,12 +13,9 @@
   const [error, setError] = useState(null);
   const [popup, setPopup] = useState({ open: false, type: '', message: '' });
   const [userRole, setUserRole] = useState(null);
-<<<<<<< HEAD
   const navigate = useNavigate();
-
-=======
   const API_URL = import.meta.env.VITE_BACKEND_URL;
->>>>>>> 40990ab5
+
   // Fetch user projects on component mount
   useEffect(() => {
     async function fetchUserProjects() {
