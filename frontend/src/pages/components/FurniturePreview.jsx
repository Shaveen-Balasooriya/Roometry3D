--- conflicted
+++ resolved
@@ -167,19 +167,7 @@
     };
   }, [textures]);
 
-<<<<<<< HEAD
-  useEffect(() => {
-    if (localTextureUrls.length > 0) {
-      setCombinedTextureUrls([...localTextureUrls]);
-      if (localTextureUrls.length > 0 && selectedTextureIndex >= localTextureUrls.length) {
-        setSelectedTextureIndex(0);
-      }
-    } else {
-      setCombinedTextureUrls([...initialTextureUrls]);
-      if (initialTextureUrls.length > 0 && selectedTextureIndex >= initialTextureUrls.length) {
-        setSelectedTextureIndex(0);
-      }
-=======
+
   // Effect to combine local and initial texture URLs
   // FIXED: Only run when dependencies actually change
   useEffect(() => {
@@ -191,7 +179,6 @@
     // Prevent infinite loop - only update if the combined URLs actually change
     if (JSON.stringify(texturesToUse) !== JSON.stringify(combinedTextureUrls)) {
       setCombinedTextureUrls(texturesToUse);
->>>>>>> 40990ab5
     }
     
     // Don't adjust selectedTextureIndex here - let the user control it
@@ -313,12 +300,9 @@
         formData.append('textures', file);
       });
       
-<<<<<<< HEAD
-      const response = await fetch(`http://localhost:3001/api/furniture/${furnitureId}/textures`, {
-=======
       // Send the textures to the server
       const response = await fetch(`${API_URL}/api/furniture/${furnitureId}/textures`, {
->>>>>>> 40990ab5
+
         method: 'PUT',
         headers: {
           'Authorization': `Bearer ${idToken}`
@@ -383,12 +367,9 @@
       
       const idToken = await user.getIdToken();
       
-<<<<<<< HEAD
-      const response = await fetch(`http://localhost:3001/api/furniture/${furnitureId}/textures/delete`, {
-=======
       // Send the delete request to the server
       const response = await fetch(`${API_URL}/api/furniture/${furnitureId}/textures/delete`, {
->>>>>>> 40990ab5
+
         method: 'DELETE',
         headers: {
           'Authorization': `Bearer ${idToken}`,
