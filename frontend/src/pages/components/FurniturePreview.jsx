--- conflicted
+++ resolved
@@ -1,14 +1,10 @@
-<<<<<<< HEAD
+
 import React, { useRef, useEffect, useState, useMemo, Suspense, useCallback } from 'react'; // Added useCallback
-=======
-import React, { useRef, useEffect, useState, useMemo, Suspense } from 'react'; // Added Suspense
->>>>>>> 45d4790e
 import { Canvas } from '@react-three/fiber';
 import { OrbitControls, Environment, Bounds } from '@react-three/drei';
 import { OBJLoader } from 'three/examples/jsm/loaders/OBJLoader';
 import * as THREE from 'three';
 import Loading from '../../components/Loading'; // Import Loading
-<<<<<<< HEAD
 import ErrorBoundary from '../../components/ErrorBoundary'; // Import ErrorBoundary
 
 // ModelLoader component
@@ -19,29 +15,14 @@
   const targetWidth = Math.max(Number(rawWidth) || 0, 0.001);
   const targetHeight = Math.max(Number(rawHeight) || 0, 0.001);
   const targetLength = Math.max(Number(rawLength) || 0, 0.001);
-=======
-
-// Keep ModelLoader mostly the same, but ensure it handles Blob URLs correctly
-const ModelLoader = React.memo(function ModelLoader({ objBlob, textureUrl, dimensions }) {
-  const [object, setObject] = useState(null);
-  const loaderRef = useRef(new OBJLoader());
-  const { width = 1, height = 1, length = 1 } = dimensions || {};
->>>>>>> 45d4790e
 
   useEffect(() => {
     let currentMaterial = null;
     let cancelled = false;
-<<<<<<< HEAD
     setObject(null);
 
     if (!objBlob) {
       return;
-=======
-    setObject(null); // Reset object on change
-
-    if (!objBlob) {
-      return; // Exit if no blob is provided
->>>>>>> 45d4790e
     }
 
     async function loadObjFromBlob() {
@@ -55,7 +36,6 @@
         const box = new THREE.Box3().setFromObject(parsedObj);
         const originalSize = box.getSize(new THREE.Vector3());
         const originalCenter = box.getCenter(new THREE.Vector3());
-<<<<<<< HEAD
 
         const originalWidth = Math.max(originalSize.x, 0.001);
         const originalHeight = Math.max(originalSize.y, 0.001);
@@ -64,36 +44,15 @@
         const scaleX = targetWidth / originalWidth;
         const scaleY = targetHeight / originalHeight;
         const scaleZ = targetLength / originalLength;
-=======
-
-        // Use max dimension scaling for uniform scaling based on target dimensions
-        const maxObjDim = Math.max(originalSize.x, originalSize.y, originalSize.z, 0.001);
-        const maxTargetDim = Math.max(width, height, length, 0.001);
-        const scale = maxTargetDim / maxObjDim;
-
-        parsedObj.scale.set(scale, scale, scale);
-
-        // Recalculate bounds and center after scaling
+
+
         const scaledBox = new THREE.Box3().setFromObject(parsedObj);
         const scaledCenter = scaledBox.getCenter(new THREE.Vector3());
 
-        // Apply translation to center the model
         parsedObj.position.sub(scaledCenter);
-        // --- End Scaling & Centering ---
->>>>>>> 45d4790e
-
-
-        const scaledBox = new THREE.Box3().setFromObject(parsedObj);
-        const scaledCenter = scaledBox.getCenter(new THREE.Vector3());
-
-        parsedObj.position.sub(scaledCenter);
 
         const applyMaterial = (material) => {
-<<<<<<< HEAD
           if (cancelled) return;
-=======
-          if (cancelled) return; // Check cancellation before applying
->>>>>>> 45d4790e
           if (currentMaterial) {
             if (currentMaterial.map) currentMaterial.map.dispose();
             currentMaterial.dispose();
@@ -117,7 +76,6 @@
             (mapTexture) => {
               if (cancelled) return;
               mapTexture.wrapS = mapTexture.wrapT = THREE.RepeatWrapping;
-<<<<<<< HEAD
               mapTexture.encoding = THREE.sRGBEncoding;
               mapTexture.needsUpdate = true;
               applyMaterial(new THREE.MeshStandardMaterial({
@@ -133,23 +91,6 @@
               console.error('Error loading texture:', err);
               applyMaterial(new THREE.MeshStandardMaterial({
                   color: '#999999',
-=======
-              mapTexture.encoding = THREE.sRGBEncoding; // Use sRGB for color textures
-              mapTexture.needsUpdate = true;
-              applyMaterial(new THREE.MeshStandardMaterial({
-                  map: mapTexture,
-                  side: THREE.DoubleSide, // Render both sides
-                  metalness: 0.1, // Adjust as needed
-                  roughness: 0.8  // Adjust as needed
-              }));
-            },
-            undefined, // Progress callback (optional)
-            (err) => { // Error callback
-              if (cancelled) return;
-              console.error('Error loading texture:', err);
-              applyMaterial(new THREE.MeshStandardMaterial({
-                  color: '#999999', // Fallback color
->>>>>>> 45d4790e
                   side: THREE.DoubleSide,
                   metalness: 0.1,
                   roughness: 0.8
@@ -157,58 +98,36 @@
             }
           );
         } else {
-<<<<<<< HEAD
           applyMaterial(new THREE.MeshStandardMaterial({
               color: '#999999',
               side: THREE.DoubleSide,
               metalness: 0.1,
               roughness: 0.8
           }));
-=======
-          // Apply default material if no textureUrl
-           applyMaterial(new THREE.MeshStandardMaterial({
-               color: '#999999',
-               side: THREE.DoubleSide,
-               metalness: 0.1,
-               roughness: 0.8
-           }));
->>>>>>> 45d4790e
         }
         // --- End Texture Loading ---
 
       } catch (error) {
         if (!cancelled) {
           console.error("Error processing OBJ blob:", error);
-<<<<<<< HEAD
           setObject(null);
         }
       }
     }
 
     loadObjFromBlob();
-=======
-          setObject(null); // Clear object on error
-        }
-      }
-    }
->>>>>>> 45d4790e
 
     loadObjFromBlob();
 
     // Cleanup function
     return () => {
-<<<<<<< HEAD
       cancelled = true;
-=======
-      cancelled = true; // Mark as cancelled
->>>>>>> 45d4790e
       if (currentMaterial) {
         if (currentMaterial.map) currentMaterial.map.dispose();
         currentMaterial.dispose();
       }
       // No need to explicitly dispose geometry/object here if managed by parent/React
     };
-<<<<<<< HEAD
   }, [objBlob, textureUrl, targetWidth, targetHeight, targetLength]);
 
   return object ? <primitive object={object} /> : null;
@@ -224,22 +143,6 @@
   const canvasRef = useRef();
   const [isContextLost, setIsContextLost] = useState(false);
   const [forceUpdateKey, setForceUpdateKey] = useState(0);
-=======
-  }, [objBlob, textureUrl, width, height, length]); // Dependencies
-
-  // Render the primitive if object exists
-  return object ? <primitive object={object} /> : null;
-});
-
-
-// Added initialObjUrl, initialTextureUrls props
-export default function FurniturePreview({ objFile, textures, dimensions, initialObjUrl = null, initialTextureUrls = [] }) {
-  const [selectedTextureIndex, setSelectedTextureIndex] = useState(0);
-  const [localTextureUrls, setLocalTextureUrls] = useState([]); // URLs from user-uploaded textures
-  const [initialObjBlob, setInitialObjBlob] = useState(null); // Fetched initial OBJ
-  const [isLoadingInitialObj, setIsLoadingInitialObj] = useState(false);
-  const prevLocalUrlsRef = useRef([]);
->>>>>>> 45d4790e
 
   // Effect to create/revoke URLs for user-uploaded textures
   useEffect(() => {
@@ -247,7 +150,6 @@
     if (validTextures.length > 0) {
       const newUrls = validTextures.map(textureFile => URL.createObjectURL(textureFile));
       setLocalTextureUrls(newUrls);
-<<<<<<< HEAD
       setSelectedTextureIndex(0);
 
       prevLocalUrlsRef.current.forEach(url => URL.revokeObjectURL(url));
@@ -259,42 +161,17 @@
       setSelectedTextureIndex(0);
     }
 
-=======
-      setSelectedTextureIndex(0); // Reset index when new textures are added
-
-      // Revoke previous local URLs
-      prevLocalUrlsRef.current.forEach(url => URL.revokeObjectURL(url));
-      prevLocalUrlsRef.current = newUrls;
-    } else {
-      // If user removes all textures, clear local URLs
-      prevLocalUrlsRef.current.forEach(url => URL.revokeObjectURL(url));
-      prevLocalUrlsRef.current = [];
-      setLocalTextureUrls([]);
-      setSelectedTextureIndex(0); // Reset index
-    }
-
-    // Cleanup on unmount
->>>>>>> 45d4790e
     return () => {
       prevLocalUrlsRef.current.forEach(url => URL.revokeObjectURL(url));
       prevLocalUrlsRef.current = [];
     };
   }, [textures]); // Rerun only when user-provided textures change
 
-<<<<<<< HEAD
   useEffect(() => {
     let isActive = true;
     if (initialObjUrl && !objFile) {
       setIsLoadingInitialObj(true);
       setInitialObjBlob(null);
-=======
-  // Effect to fetch the initial OBJ model if provided and no user file exists
-  useEffect(() => {
-    let isActive = true;
-    if (initialObjUrl && !objFile) { // Only fetch if initial URL exists and no user file
-      setIsLoadingInitialObj(true);
-      setInitialObjBlob(null); // Clear previous blob
->>>>>>> 45d4790e
       fetch(initialObjUrl)
         .then(res => {
           if (!res.ok) throw new Error('Failed to fetch initial OBJ file');
@@ -317,7 +194,6 @@
           }
         });
     } else {
-<<<<<<< HEAD
       setInitialObjBlob(null);
       setIsLoadingInitialObj(false);
     }
@@ -327,24 +203,10 @@
   const displayObjBlob = objFile instanceof Blob ? objFile : initialObjBlob;
   const displayTextureUrls = localTextureUrls.length > 0 ? localTextureUrls : initialTextureUrls;
 
-=======
-      setInitialObjBlob(null); // Clear initial blob if user provides a file or no initial URL
-      setIsLoadingInitialObj(false);
-    }
-    return () => { isActive = false; };
-  }, [initialObjUrl, objFile]); // Rerun if initial URL changes or user adds/removes objFile
-
-  // Determine which source to use for preview
-  const displayObjBlob = objFile instanceof Blob ? objFile : initialObjBlob;
-  const displayTextureUrls = localTextureUrls.length > 0 ? localTextureUrls : initialTextureUrls;
-
-  // Determine the current texture URL based on the selected index and available URLs
->>>>>>> 45d4790e
   const currentTextureUrl = useMemo(() => {
     return displayTextureUrls[selectedTextureIndex] || null;
   }, [displayTextureUrls, selectedTextureIndex]);
 
-<<<<<<< HEAD
   const numericDimensions = useMemo(() => ({
     width: Number(dimensions?.width) || 1,
     height: Number(dimensions?.height) || 1,
@@ -378,10 +240,6 @@
       canvasElement.removeEventListener('webglcontextrestored', handleContextRestored);
     };
   }, []);
-=======
-  const showLoading = isLoadingInitialObj && !objFile;
-  const canPreview = !!displayObjBlob;
->>>>>>> 45d4790e
 
   return (
     <div className="furniture-preview" style={{ width: '100%', display: 'flex', flexDirection: 'column', alignItems: 'stretch' }}>
@@ -393,16 +251,10 @@
           marginRight: 0,
           width: '100%',
           boxSizing: 'border-box',
-<<<<<<< HEAD
           display: 'flex',
           alignItems: 'center',
           justifyContent: 'center',
           position: 'relative',
-=======
-          display: 'flex', // Added for centering loading/empty states
-          alignItems: 'center', // Added
-          justifyContent: 'center', // Added
->>>>>>> 45d4790e
         }}
       >
         {showLoading ? (
@@ -411,7 +263,6 @@
              <p style={{ marginTop: '10px' }}>Loading Initial Model...</p>
            </div>
         ) : canPreview ? (
-<<<<<<< HEAD
           <ErrorBoundary fallbackMessage="Failed to render 3D preview.">
             {isContextLost && (
               <div style={{ position: 'absolute', top: 0, left: 0, right: 0, bottom: 0, background: 'rgba(0,0,0,0.7)', color: 'white', display: 'flex', alignItems: 'center', justifyContent: 'center', zIndex: 10, textAlign: 'center', padding: '1rem', borderRadius: 'inherit' }}>
@@ -464,55 +315,13 @@
               />
             </Canvas>
           </ErrorBoundary>
-=======
-          <Canvas
-            style={{ background: '#9ACBD0', width: '100%', height: '100%', display: 'block' }}
-            camera={{ position: [0, 1, 5], fov: 50 }}
-            frameloop="demand" // Use demand to only render on changes/controls
-            dpr={[1, 2]} // Pixel ratio
-            shadows // Enable shadows
-          >
-            <ambientLight intensity={0.6} />
-            <directionalLight position={[3, 5, 4]} intensity={1.0} castShadow />
-            <directionalLight position={[-3, -5, -4]} intensity={0.4} />
-            <Environment preset="city" />
-
-            <Suspense fallback={
-              <mesh position={[0,0,0]}>
-                 <boxGeometry args={[1, 1, 1]} />
-                 <meshStandardMaterial color="orange" />
-              </mesh>
-            }>
-              <Bounds fit clip observe margin={1.5}>
-                <ModelLoader
-                  objBlob={displayObjBlob} // Pass the determined blob
-                  textureUrl={currentTextureUrl} // Pass the determined texture URL
-                  dimensions={dimensions}
-                />
-              </Bounds>
-            </Suspense>
-
-            <OrbitControls
-              makeDefault
-              minDistance={0.5}
-              maxDistance={15} // Increased max distance
-              enableDamping={true}
-              dampingFactor={0.1}
-            />
-          </Canvas>
->>>>>>> 45d4790e
         ) : (
           <div className="empty-preview">
             <span>{initialObjUrl ? 'Could not load initial model' : 'Upload a 3D model to see preview'}</span>
           </div>
         )}
       </div>
-<<<<<<< HEAD
       {canPreview && !isContextLost && displayTextureUrls.length > 1 && (
-=======
-      {/* Texture Switcher - uses displayTextureUrls */}
-      {canPreview && displayTextureUrls.length > 1 && (
->>>>>>> 45d4790e
         <div className="texture-controls">
           <h3>Available Textures</h3>
           <div className="texture-switcher">
