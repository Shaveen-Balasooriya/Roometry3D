--- conflicted
+++ resolved
@@ -142,26 +142,8 @@
   const fileInputRef = useRef(null);
   const isUpdateMode = initialObjUrl || initialTextureUrls.length > 0;
 
-<<<<<<< HEAD
-=======
-
-  // Effect to fetch user role
-  useEffect(() => {
-    async function fetchUserRole() {
-      try {
-        const role = await getUserRole();
-        setUserRole(role);
-      } catch (error) {
-        console.error("Error fetching user role:", error);
-      }
-    }
-    
-    fetchUserRole();
-  }, []);
-
-  // Effect to create/revoke URLs for user-uploaded textures
-
->>>>>>> b84f7480
+
+
   useEffect(() => {
     const validTextures = textures?.filter(t => t instanceof Blob) || [];
     if (validTextures.length > 0) {
