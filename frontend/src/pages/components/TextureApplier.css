--- conflicted
+++ resolved
@@ -256,30 +256,6 @@
   font-size: 0.9rem;
   font-style: italic;
   background-color: #f5f5f5;
-<<<<<<< HEAD
-  border-radius: 8px;
-  grid-column: 1 / -1; /* Span across all columns if in a grid */
-}
-
-.no-textures-message-global {
-  padding: 2rem;
-  text-align: center;
-  color: #555;
-  background-color: #f9f9f9;
-  border-radius: 8px;
-  margin: 1rem;
-  border: 1px dashed #e0e0e0;
-}
-
-.no-textures-message-global p {
-  margin: 0;
-}
-
-.no-textures-message-global .small-text {
-  font-size: 0.85rem;
-  color: #777;
-  margin-top: 0.5rem;
-=======
   border-radius: 6px;
   margin: 1rem;
   display: flex;
@@ -337,7 +313,6 @@
 .material-type-badge.floor {
   background-color: #F0FFF4;
   color: #38A169;
->>>>>>> c2d9fe2a
 }
 
 @media (max-width: 768px) {
