--- conflicted
+++ resolved
@@ -104,11 +104,7 @@
         const imageFiles = Array.from(files).filter(file =>
           file.type.startsWith('image/')
         );
-<<<<<<< HEAD
         newValue = imageFiles.length > 0 ? imageFiles : form.textures;
-=======
-        newValue = imageFiles;
->>>>>>> 45d4790e
       }
     } else {
       const fieldError = validateField(name, value);
@@ -118,22 +114,11 @@
         delete fieldErrors[name];
       }
     }
-
-<<<<<<< HEAD
     const updatedFormState = { ...form, [name]: newValue };
     setForm(updatedFormState);
     onChange(updatedFormState);
     setErrors(fieldErrors);
   }, [errors, form, onChange]);
-=======
-    setForm(prevForm => {
-      const updatedForm = { ...prevForm, [name]: newValue };
-      onChange(updatedForm);
-      return updatedForm;
-    });
-    setErrors(fieldErrors);
-  }, [errors, form.objFile, onChange]);
->>>>>>> 45d4790e
 
   const handleObjDragOver = (e) => { e.preventDefault(); setIsObjDragging(true); };
   const handleObjDragLeave = () => { setIsObjDragging(false); };
@@ -171,23 +156,14 @@
 
   const removeObjFile = useCallback((e) => {
     e.stopPropagation();
-<<<<<<< HEAD
     const updatedFormState = { ...form, objFile: null };
     setForm(updatedFormState);
     onChange(updatedFormState);
-=======
-    setForm(prevForm => {
-      const updatedForm = { ...prevForm, objFile: null };
-      onChange(updatedForm);
-      return updatedForm;
-    });
->>>>>>> 45d4790e
     setErrors(prevErrors => {
       const newErrors = { ...prevErrors };
       delete newErrors.objFile;
       return newErrors;
     });
-<<<<<<< HEAD
   }, [form, onChange]);
 
   const removeAllTextures = useCallback((e) => {
@@ -196,18 +172,6 @@
     setForm(updatedFormState);
     onChange(updatedFormState);
   }, [form, onChange]);
-=======
-  }, [onChange]);
-
-  const removeAllTextures = useCallback((e) => {
-    e.stopPropagation();
-    setForm(prevForm => {
-      const updatedForm = { ...prevForm, textures: [] };
-      onChange(updatedForm);
-      return updatedForm;
-    });
-  }, [onChange]);
->>>>>>> 45d4790e
 
   const handleReset = useCallback(() => {
     if (initialData) {
