/* ProjectForm.css */
.project-form {
  max-width: 800px;
  width: 100%;
  margin: 0 auto;
  padding: 0;
  background-color: transparent;
}

.form-container {
  width: 100%;

  margin: 0 auto;
 
}

.user-form {
  background-color: white;
  border-radius: 8px;
  box-shadow: 0 2px 10px rgba(0, 0, 0, 0.08);
  padding: 2rem;
  width: 100%;
}

.form-section-title,
.section-title {
  font-size: 1.2rem;
  font-weight: 800;
  margin: 1.5rem 0 1rem;
  padding-bottom: 0.5rem;
  border-bottom: 1px solid var(--border);
  color: #006a71;
}

.section-title {
  font-size: 1.1rem;
  font-weight: 600;
  border-bottom: 2px solid #66B2B8;
}

.section-title:first-child {
  margin-top: 0;
}

.form-group,
.form-field {
  margin-bottom: 1.5rem;
}

.form-group label,
.form-field label {
  display: block;
  margin-bottom: 0.5rem;
  font-weight: 500;
  color: var(--text);
  font-size: 0.95rem;
}

.form-group input,
.form-group textarea,
.form-group select,
.form-field input,
.form-field textarea,
.form-field select {
  width: 100%;
  padding: 0.8rem;
  border: 1px solid var(--border);
  border-radius: 4px;
  font-size: 1rem;
  color: var(--text);
<<<<<<< HEAD
  background-color: white;
=======
>>>>>>> b84f7480
  transition: border-color 0.3s, box-shadow 0.3s;
}

.form-group input:focus,
.form-group textarea:focus,
.form-group select:focus,
.form-field input:focus,
.form-field textarea:focus,
.form-field select:focus {
  outline: none;
  border-color: #006a71;
  box-shadow: 0 0 0 2px rgba(0, 106, 113, 0.2);
}

.form-group textarea,
.form-field textarea {
  min-height: 120px;
  resize: vertical;
}

.form-group select,
.form-field select {
  cursor: pointer;
  background-image: url("data:image/svg+xml,%3Csvg xmlns='http://www.w3.org/2000/svg' width='16' height='16' fill='%23555' viewBox='0 0 16 16'%3E%3Cpath d='M7.247 11.14L2.451 5.658C1.885 5.013 2.345 4 3.204 4h9.592a1 1 0 0 1 .753 1.659l-4.796 5.48a1 1 0 0 1-1.506 0z'/%3E%3C/svg%3E");
  background-repeat: no-repeat;
  background-position: calc(100% - 0.8rem) center;
  background-size: 12px;
  padding-right: 2rem;
  appearance: none;
}

.form-group .error-message,
.error-message {
  color: #e53e3e;
  font-size: 0.875rem;
  margin-top: 0.5rem;
}

.form-group input.error,
.form-group textarea.error,
.form-group select.error,
.form-field input.error,
.form-field textarea.error,
.form-field select.error {
  border-color: #e53e3e;
  background-color: #fff5f5;
}

.helper-text {
  color: #718096;
  font-size: 0.85rem;
  margin-top: 0.4rem;
}

.form-scroll-inner {
  width: 100%;
  max-height: 100%;
  overflow-y: auto;
}

.form-row {
  display: flex;
  gap: 1.5rem;
  margin-bottom: 0;
}

.form-group.half {
  width: 50%;
  margin-bottom: 1.5rem;
}

/* File input styling to match FurnitureForm */
.file-input-wrapper {
  position: relative;
  border: 2px dashed #cbd5e0;
  border-radius: 4px;
  padding: 1.5rem;
  background-color: #f7fafc;
  cursor: pointer;
  transition: all 0.3s ease;
  margin-top: 0.5rem;
}

.file-input-wrapper.dragging {
  background-color: #ebf4ff;
  border-color: #3182ce;
}

.file-input-wrapper.error {
  border-color: #e53e3e;
  background-color: #fff5f5;
}

.file-input-native {
  opacity: 0;
  position: absolute;
  top: 0;
  left: 0;
  width: 100%;
  height: 100%;
  cursor: pointer;
}

.file-input-display {
  display: flex;
  flex-direction: column;
  align-items: center;
  justify-content: center;
  text-align: center;
}

.file-placeholder {
  color: #718096;
  font-size: 0.95rem;
  display: flex;
  flex-direction: column;
  align-items: center;
}

.file-placeholder::before {
  content: '📄';
  font-size: 2rem;
  margin-bottom: 0.5rem;
}

.file-info {
  display: flex;
  flex-direction: column;
  align-items: center;
}

.file-name {
  color: #006a71;
  font-weight: 500;
  word-break: break-all;
  max-width: 100%;
  margin-bottom: 0.25rem;
  font-size: 0.75rem;
}

.file-size {
  color: #718096;
  font-size: 0.85rem;
  display: flex;
  align-items: center;
}

.remove-file-btn {
  background: none;
  border: none;
  color: #e53e3e;
  font-size: 1.25rem;
  cursor: pointer;
  padding: 0 0.25rem;
  margin-left: 0.5rem;
  line-height: 1;
}

.file-preview {
  margin-top: 0.75rem;
  font-size: 0.875rem;
}

.file-preview a {
  color: #006a71;
  text-decoration: underline;
}

.form-actions {
  display: flex;
  justify-content: space-between;
  margin-top: 2.5rem;
  gap: 1rem;
}

.button-primary, .button-secondary {
  padding: 0.8rem 1.5rem;
  font-size: 1rem;
  border-radius: 4px;
  cursor: pointer;
  font-weight: 500;
  transition: all 0.2s ease;
}

.button-primary {
  background-color: #006a71;
  color: white;
  border: none;
  min-width: 150px;
}

.button-primary:hover:not(:disabled) {
  background-color: #00565c;
}

.button-secondary {
  background-color: transparent;
  color: #4a5568;
  border: 1px solid #cbd5e0;
}

.button-secondary:hover {
  background-color: #edf2f7;
}

button:disabled {
  opacity: 0.6;
  cursor: not-allowed;
}

.loading-container {
  display: flex;
  justify-content: center;
  align-items: center;
  min-height: 300px;
  width: 100%;
}

/* Touch device optimization */
@media (hover: none) {
  .form-group select,
  .button-primary,
  .button-secondary {
    font-size: 1.1rem;
    padding: 0.85rem 1.5rem;
  }
  
  .file-input-wrapper {
    padding: 2rem;
  }
}

/* Responsive styles */
@media (max-width: 768px) {
  .project-form {
    padding: 1.5rem;
    margin: 0 0.5rem;
  }
  
  .form-row {
    flex-direction: column;
    gap: 0;
  }
  
  .form-group.half {
    width: 100%;
  }
  
  .form-actions {
    flex-direction: column-reverse;
    gap: 1rem;
  }
  
  .button-primary,
  .button-secondary {
    width: 100%;
  }
  
  .form-section-title,
  .section-title {
    font-size: 1.1rem;
  }
  
  .file-input-wrapper {
    padding: 1.25rem;
  }
  
  .form-group input,
  .form-group textarea,
  .form-group select,
  .form-field input,
  .form-field textarea,
  .form-field select {
    font-size: 16px; /* Prevents iOS zoom */
    padding: 0.7rem;
  }
  
  .form-row {
    flex-direction: column;
    gap: 1.5rem;
  }
  
  .form-col {
    width: 100%;
  }
  
  .button-container {
    flex-direction: column;
  }
  
  .button-container button {
    width: 100%;
    margin: 0.5rem 0;
  }
}

@media (max-width: 480px) {
  .project-form {
    padding: 1rem;
    border-radius: 6px;
    margin: 0 0.5rem;
  }
  
  .form-group {
    margin-bottom: 1.25rem;
  }
  
  .form-section-title,
  .section-title {
    margin: 1.25rem 0 0.75rem;
    font-size: 1.1rem;
  }
  
  .file-name {
    font-size: 0.75rem;
  }
  
  .form-group label,
  .form-field label {
    font-size: 0.9rem;
  }
  
  .form-group input,
  .form-group textarea,
  .form-group select,
  .form-field input,
  .form-field textarea,
  .form-field select {
    padding: 0.65rem;
    font-size: 0.95rem;
  }
}

@media (max-width: 360px) {
  .project-form {
    padding: 0.75rem;
    box-shadow: 0 2px 8px rgba(0, 0, 0, 0.08);
  }
  
  .form-section-title,
  .section-title {
    font-size: 1rem;
    margin: 1rem 0 0.75rem;
  }
  
  .form-group textarea,
  .form-field textarea {
    min-height: 100px;
  }
  
  .size-inputs {
    flex-direction: column;
    gap: 0.75rem;
  }
  
  .size-input {
    width: 100%;
  }
  
  .preview-container {
    min-height: 200px;
  }
}

/* Ensure this CSS works with the updated form */
.furniture-form {
  width: 100%;
  max-width: 800px;
}

.form-section-title {
  color: #006a71;
  font-size: 1.1rem;
  font-weight: 600;
  margin: 1.5rem 0 1rem;
  padding-bottom: 0.5rem;
  border-bottom: 2px solid #66B2B8;
}

.form-section-title:first-child {
  margin-top: 0;
}

.form-group label {
  display: block;
  color: #333;
  font-size: 0.95rem;
  margin-bottom: 0.5rem;
  font-weight: 500;
}

.form-group input,
.form-group textarea,
.form-group select {
  width: 100%;
  padding: 0.8rem;
  border: 1px solid #ddd;
  border-radius: 4px;
  font-size: 1rem;
  background-color: white;
}

.form-group input:focus,
.form-group textarea:focus,
.form-group select:focus {
  outline: none;
  border-color: #006a71;
  box-shadow: 0 0 0 2px rgba(0, 106, 113, 0.1);
}

.form-group textarea {
  min-height: 120px;
  resize: vertical;
}

.form-group select {
  appearance: none;
  background-image: url("data:image/svg+xml,%3Csvg xmlns='http://www.w3.org/2000/svg' width='16' height='16' fill='%23555' viewBox='0 0 16 16'%3E%3Cpath d='M7.247 11.14L2.451 5.658C1.885 5.013 2.345 4 3.204 4h9.592a1 1 0 0 1 .753 1.659l-4.796 5.48a1 1 0 0 1-1.506 0z'/%3E%3C/svg%3E");
  background-repeat: no-repeat;
  background-position: calc(100% - 0.8rem) center;
  background-size: 12px;
  padding-right: 2rem;
}<|MERGE_RESOLUTION|>--- conflicted
+++ resolved
@@ -68,10 +68,9 @@
   border-radius: 4px;
   font-size: 1rem;
   color: var(--text);
-<<<<<<< HEAD
+
   background-color: white;
-=======
->>>>>>> b84f7480
+
   transition: border-color 0.3s, box-shadow 0.3s;
 }
 
